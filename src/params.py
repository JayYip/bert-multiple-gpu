import os
import re
import json
import shutil

from .bert.modeling import BertConfig

from . import data_preprocessing
from .utils import create_path, EOS_TOKEN, get_or_make_label_encoder


class Params():
    def __init__(self):

        self.run_problem_list = []

        self.problem_type = {
            'WeiboNER': 'seq_tag',
            'WeiboFakeCLS': 'cls',
            'WeiboSegment': 'seq_tag',
            'WeiboPretrain': 'pretrain',
            'CWS': 'seq_tag',
            'NER': 'seq_tag',
            'CTBPOS': 'seq_tag',
            'CTBCWS': 'seq_tag',
            'ascws': 'seq_tag',
            'msrcws': 'seq_tag',
            'pkucws': 'seq_tag',
            'cityucws': 'seq_tag',
            'bosonner': 'seq_tag',
            'msraner': 'seq_tag',
            'POS': 'seq_tag',
            'weibo_fake_seq2seq_tag': 'seq2seq_tag',
            'weibo_fake_seq_tag': 'seq_tag',
            'ontonotes_ner': 'seq_tag',
            'ontonotes_cws': 'seq_tag',
            'ontonotes_chunk': 'seq2seq_tag',
            'boson_domain': 'cls',
            'Weibo_domain': 'cls',
            'msra_domain': 'cls',
            'as_domain': 'cls',
            'msr_domain': 'cls',
            'pku_domain': 'cls',
            'cityu_domain': 'cls'
        }
        # self.problem = 'cls'

        self.num_classes = {
            # num of classes of problems
            # including padding if padding is needed
            'WeiboNER': 10,
            'WeiboFakeCLS': 2,
            'WeiboSegment': 4,
            'next_sentence': 2,
            'CWS': 5,
            'NER': 10,
            'CTBPOS': 62,
            'CTBCWS': 5,
            'ascws': 5,
            'msrcws': 5,
            'pkucws': 5,
            'cityucws': 5,
            # 'bosonner': 10,
            # 'msraner': 10,
            'msraner': 8,
            'bosonner': 14,
            'POS': 62,
            'weibo_fake_seq2seq_tag': 4,
            'weibo_fake_seq_tag': 10,
            'ontonotes_ner': 18,
            'ontonotes_cws': 5,
            # add '[SEP]' as eos token
            'ontonotes_chunk': 192,
            'boson_domain': 3,
            'Weibo_domain': 3,
            'msra_domain': 3,
            'as_domain': 4,
            'msr_domain': 4,
            'pku_domain': 4,
            'cityu_domain': 4
        }

        self.data_num_dict = {
            'CWS': 157952,
            'NER': 60000,
            'CTBPOS': 47400,
            'CTBCWS': 47400,
            'POS': 47400,
            'ascws': 708953,
            'msrcws': 86924,
            'cityucws': 53019,
            'pkucws': 19056,
            'msraner': 46364,
            'bosonner': 30000,
            'ontonotes_ner': 39086,
            'ontonotes_cws': 39086,
            'ontonotes_chunk': 39086,
            'boson_domain': 10000,
            'msra_domain': 46364,
            'as_domain': 708953,
            'msr_domain': 86924,
            'pku_domain': 53019,
            'cityu_domain': 19056
        }

        # specify this will make key reuse values top
        # that it, WeiboNER problem will use NER's top
        self.share_top = {
            'CTBCWS': 'CWS',
            'ascws': 'CWS',
            'msrcws': 'CWS',
            'pkucws': 'CWS',
            'cityucws': 'CWS',
            'CTBPOS': 'POS',
            'boson_domain': 'ner_domain',
            'Weibo_domain': 'ner_domain',
            'msra_domain': 'ner_domain',
            'as_domain': 'cws_domain',
            'msr_domain': 'cws_domain',
            'pku_domain': 'cws_domain',
            'cityu_domain': 'cws_domain'
        }

        self.eos_id = {
        }

        self.multitask_balance_type = 'data_balanced'
        # self.multitask_balance_type = 'problem_balanced'

        # logging control
        self.log_every_n_steps = 100
        self.detail_log = True

        # training
        self.init_lr = 2e-5
        self.batch_size = 32
        self.train_epoch = 30
        self.freeze_step = 0
        self.prefetch = 5000

        # hparm
        self.dropout_keep_prob = 0.9
        self.max_seq_len = 128
        self.use_one_hot_embeddings = True
        self.label_smoothing = 0.1
        self.crf = True

        # seq2seq
        self.decoder_num_hidden_layers = 3
        self.beam_size = 10
        self.init_decoder_from_encoder = False
        self.beam_search_alpha = 0.6
        self.decode_max_seq_len = 90

        # multitask training
        self.label_transfer = False
        self.augument_mask_lm = False
        self.augument_rate = 0.5
        self.distillation = False

<<<<<<< HEAD
        # random replace punctuation by some prob to
        # ease the punctuation sensitive problem
        self.punc_replace_prob = 0.5
        self.punc_list = list(',.!?！。？，、')
=======
        self.hidden_gru = False
        self.label_transfer_gru = False
        # if None, we will use the same hidden_size as inputs
        # e.g. # of labels
        self.label_transfer_gru_hidden_size = None
>>>>>>> 8a41c3c7

        # bert config
        self.init_checkpoint = 'chinese_L-12_H-768_A-12'


        # pretrain hparm
        self.dupe_factor = 10
        self.short_seq_prob = 0.1
        self.masked_lm_prob = 0.15
        self.max_predictions_per_seq = 20
        self.mask_lm_hidden_size = 768
        self.mask_lm_hidden_act = 'gelu'
        self.mask_lm_initializer_range = 0.02

<<<<<<< HEAD
=======
        self.label_transfer_problem = None


>>>>>>> 8a41c3c7
        # get generator function for each problem
        self.read_data_fn = {}
        for problem in self.problem_type:
            try:
                self.read_data_fn[problem] = getattr(
                    data_preprocessing, problem)
            except AttributeError:
                raise AttributeError(
                    '%s function not implemented in data_preprocessing.py' % problem)

    def assign_problem(self, flag_string: str, gpu = 2, base_dir = None, dir_name = None):
        """Assign the actual run problem to param. This function will
        do the following things:

        1. parse the flag string to form the run_problem_list
        2. create checkpoint saving path
        3. calculate total number of training data and training steps
        4. scale learning rate with the number of gpu linearly

        Arguments:
            flag_string {str} -- run problem string
            example: CWS|POS|WeiboNER&WeiboSegment

        Keyword Arguments:
            gpu {int} -- number of gpu use for training, this
                will affect the training steps and learning rate (default: {2})
            base_dir {str} -- base dir for ckpt, if None,
                then "tmp" is assigned (default: {None})
            dir_name {str} -- dir name for ckpt, if None,
                will be created automatically (default: {None})
        """
        self.problem_str = flag_string
        # Parse problem string
        self.run_problem_list = []
        for flag_chunk in flag_string.split('|'):

            if '&' not in flag_chunk:
                problem_type = {}
                problem_type[flag_chunk] = self.problem_type[flag_chunk]
                self.run_problem_list.append(problem_type)
            else:
                problem_type = {}
                for problem in flag_chunk.split('&'):
                    problem_type[problem] = self.problem_type[problem]
                self.run_problem_list.append(problem_type)
        if self.label_transfer and self.label_transfer_problem is None:
            self.label_transfer_problem = [p for p in self.run_problem_list]

        problem_list = sorted(re.split(r'[&|]', flag_string))


        # create dir and get vocab, config
        base = base_dir if base_dir is not None else 'tmp'

        dir_name = dir_name if dir_name is not None else '_'.join(
            problem_list)+'_ckpt'
        self.ckpt_dir = os.path.join(base, dir_name)
        create_path(self.ckpt_dir)
        self.params_path = os.path.join(self.ckpt_dir, 'params.json')
        try:
            shutil.copy2(os.path.join(self.init_checkpoint, 'vocab.txt'), self.ckpt_dir)
            shutil.copy2(os.path.join(self.init_checkpoint,
                                    'bert_config.json'), self.ckpt_dir)
        except FileNotFoundError:
            pass
        self.vocab_file = os.path.join(self.ckpt_dir, 'vocab.txt')
        self.bert_config = BertConfig.from_json_file(
            os.path.join(self.ckpt_dir, 'bert_config.json'))
        self.bert_config_dict = self.bert_config.__dict__
        with open(self.vocab_file, 'r', encoding='utf8') as vf:
            self.vocab_size = len(vf.readlines())

        # update data_num and train_steps
        self.data_num = 0
        for problem in problem_list:
            if problem not in self.data_num_dict:
                self.data_num += len(
                    list(self.read_data_fn[problem](self, 'train')))
                self.data_num_dict[problem] = len(
                    list(self.read_data_fn[problem](self, 'train')))
            else:
                self.data_num += self.data_num_dict[problem]
        
        self.shuffle_buffer = min([200000, self.data_num])

        if self.problem_type[problem] == 'pretrain':
            dup_fac = self.dupe_factor
        else:
            dup_fac = 1
        self.train_steps = int((
            self.data_num * self.train_epoch * dup_fac) / (self.batch_size*gpu))
        self.num_warmup_steps = int(0.1 * self.train_steps)

        # linear scale learing rate
        self.lr = self.init_lr * gpu

        # get eos_id
        for problem in problem_list:
            try:
                le = get_or_make_label_encoder(self, problem, 'predict')
                if EOS_TOKEN in le.encode_dict:
                    self.eos_id[problem] = le.transform([EOS_TOKEN])[0]
            except FileNotFoundError:
                pass

        self.to_json()

    @property
    def features_to_dump(self):
        # training
        return [
                'multitask_balance_type',
                'init_lr',
                'batch_size',
                'train_epoch',
                'freeze_step',
                'augument_mask_lm',
                'augument_rate',
                'label_transfer',

                # hparm
                'dropout_keep_prob',
                'max_seq_len',
                'use_one_hot_embeddings',
                'label_smoothing',
                'crf',

                'decoder_num_hidden_layers',
                'beam_size',
                'init_decoder_from_encoder',
                'beam_search_alpha',
                'decode_max_seq_len',
                'label_transfer',
                'augument_mask_lm',
                'augument_rate',
                'distillation',

                # pretrain hparm
                'dupe_factor',
                'short_seq_prob',
                'masked_lm_prob',
                'max_predictions_per_seq',
                'mask_lm_hidden_size',
                'mask_lm_hidden_act',
                'mask_lm_initializer_range',
<<<<<<< HEAD
                'punc_replace_prob']
=======
                'hidden_gru',
                'label_transfer_gru',
                'label_transfer_gru_hidden_size']
>>>>>>> 8a41c3c7

    def to_json(self):
        dump_dict = {}
        for att in self.features_to_dump:
            value = getattr(self, att)
            dump_dict[att] = value

        with open(self.params_path, 'w', encoding='utf8') as f:
            json.dump(dump_dict, f)

    def from_json(self, json_path=None):
        params_path = json_path if json_path is not None else self.params_path
        with open(params_path, 'r', encoding='utf8') as f:
            dump_dict = json.load(f)
        for att in dump_dict:
            setattr(self, att, dump_dict[att])<|MERGE_RESOLUTION|>--- conflicted
+++ resolved
@@ -158,22 +158,18 @@
         self.augument_rate = 0.5
         self.distillation = False
 
-<<<<<<< HEAD
         # random replace punctuation by some prob to
         # ease the punctuation sensitive problem
         self.punc_replace_prob = 0.5
         self.punc_list = list(',.!?！。？，、')
-=======
         self.hidden_gru = False
         self.label_transfer_gru = False
         # if None, we will use the same hidden_size as inputs
         # e.g. # of labels
         self.label_transfer_gru_hidden_size = None
->>>>>>> 8a41c3c7
 
         # bert config
         self.init_checkpoint = 'chinese_L-12_H-768_A-12'
-
 
         # pretrain hparm
         self.dupe_factor = 10
@@ -184,12 +180,8 @@
         self.mask_lm_hidden_act = 'gelu'
         self.mask_lm_initializer_range = 0.02
 
-<<<<<<< HEAD
-=======
         self.label_transfer_problem = None
 
-
->>>>>>> 8a41c3c7
         # get generator function for each problem
         self.read_data_fn = {}
         for problem in self.problem_type:
@@ -200,7 +192,7 @@
                 raise AttributeError(
                     '%s function not implemented in data_preprocessing.py' % problem)
 
-    def assign_problem(self, flag_string: str, gpu = 2, base_dir = None, dir_name = None):
+    def assign_problem(self, flag_string: str, gpu=2, base_dir=None, dir_name=None):
         """Assign the actual run problem to param. This function will
         do the following things:
 
@@ -240,7 +232,6 @@
 
         problem_list = sorted(re.split(r'[&|]', flag_string))
 
-
         # create dir and get vocab, config
         base = base_dir if base_dir is not None else 'tmp'
 
@@ -250,7 +241,8 @@
         create_path(self.ckpt_dir)
         self.params_path = os.path.join(self.ckpt_dir, 'params.json')
         try:
-            shutil.copy2(os.path.join(self.init_checkpoint, 'vocab.txt'), self.ckpt_dir)
+            shutil.copy2(os.path.join(self.init_checkpoint,
+                         'vocab.txt'), self.ckpt_dir)
             shutil.copy2(os.path.join(self.init_checkpoint,
                                     'bert_config.json'), self.ckpt_dir)
         except FileNotFoundError:
@@ -272,7 +264,7 @@
                     list(self.read_data_fn[problem](self, 'train')))
             else:
                 self.data_num += self.data_num_dict[problem]
-        
+
         self.shuffle_buffer = min([200000, self.data_num])
 
         if self.problem_type[problem] == 'pretrain':
@@ -335,13 +327,10 @@
                 'mask_lm_hidden_size',
                 'mask_lm_hidden_act',
                 'mask_lm_initializer_range',
-<<<<<<< HEAD
-                'punc_replace_prob']
-=======
+                'punc_replace_prob',
                 'hidden_gru',
                 'label_transfer_gru',
                 'label_transfer_gru_hidden_size']
->>>>>>> 8a41c3c7
 
     def to_json(self):
         dump_dict = {}
